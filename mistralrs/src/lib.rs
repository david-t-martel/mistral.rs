pub use mistralrs_core::{
<<<<<<< HEAD
    ChatCompletionResponse, CompletionResponse, Constraint, GGMLLoaderBuilder, GGMLSpecificConfig,
    GGUFLoaderBuilder, GGUFSpecificConfig, Loader, MistralRs, MistralRsBuilder, NormalLoader,
    NormalLoaderBuilder, NormalLoaderType, NormalSpecificConfig, Phi3Loader, Request,
=======
    ChatCompletionResponse, CompletionResponse, Constraint, DeviceMapMetadata, GGMLLoaderBuilder,
    GGMLSpecificConfig, GGUFLoaderBuilder, GGUFSpecificConfig, Loader, MistralRs, MistralRsBuilder,
    NormalLoader, NormalLoaderBuilder, NormalLoaderType, NormalSpecificConfig, Request,
>>>>>>> 78624eb8
    RequestMessage, Response, SamplingParams, SchedulerMethod, StopTokens, TokenSource, Usage,
};<|MERGE_RESOLUTION|>--- conflicted
+++ resolved
@@ -1,12 +1,6 @@
 pub use mistralrs_core::{
-<<<<<<< HEAD
-    ChatCompletionResponse, CompletionResponse, Constraint, GGMLLoaderBuilder, GGMLSpecificConfig,
-    GGUFLoaderBuilder, GGUFSpecificConfig, Loader, MistralRs, MistralRsBuilder, NormalLoader,
-    NormalLoaderBuilder, NormalLoaderType, NormalSpecificConfig, Phi3Loader, Request,
-=======
     ChatCompletionResponse, CompletionResponse, Constraint, DeviceMapMetadata, GGMLLoaderBuilder,
     GGMLSpecificConfig, GGUFLoaderBuilder, GGUFSpecificConfig, Loader, MistralRs, MistralRsBuilder,
     NormalLoader, NormalLoaderBuilder, NormalLoaderType, NormalSpecificConfig, Request,
->>>>>>> 78624eb8
     RequestMessage, Response, SamplingParams, SchedulerMethod, StopTokens, TokenSource, Usage,
 };