[workspace]
members = [
    "mistralrs-server",
    "mistralrs-core",
    "mistralrs-pyo3",
    "mistralrs",
    "mistralrs-bench",
    "mistralrs-vision",
    "mistralrs-quant",
    "mistralrs-paged-attn",
<<<<<<< HEAD
    "mistralrs-codex",
=======
    "mistralrs-web-chat",
>>>>>>> ecbe8972
]
resolver = "2"

[workspace.package]
version = "0.5.0"
edition = "2021"
description = "Fast and easy LLM serving."
homepage = "https://github.com/EricLBuehler/mistral.rs"
repository = "https://github.com/EricLBuehler/mistral.rs"
keywords = ["machine-learning"]
categories = ["science"]
license = "MIT"
rust-version = "1.82"

[workspace.dependencies]
candle-core = { git = "https://github.com/EricLBuehler/candle.git", version = "0.8.0", rev = "34e5753b" }
candle-nn = { git = "https://github.com/EricLBuehler/candle.git", version = "0.8.0", rev = "34e5753b" }
candle-flash-attn-v3 = { git = "https://github.com/EricLBuehler/candle.git", version = "0.8.0", rev = "34e5753b" }
candle-flash-attn = { git = "https://github.com/EricLBuehler/candle.git", version = "0.8.0", rev = "34e5753b" }
# candle-core = { path = "../candle/candle-core" }
# candle-nn = { path = "../candle/candle-nn" }
# candle-flash-attn-v3 = { path = "../candle/candle-flash-attn-v3" }
# candle-flash-attn = { path = "../candle/candle-flash-attn" }

anyhow = "1.0.80"
serde = "1.0.197"
serde_json = "1.0.114"
indexmap = { version = "2.2.5", features = ["serde"] }
either = { version = "1.10.0", features = ["serde"] }
accelerate-src = { version = "0.3.2" }
intel-mkl-src = { version = "0.8.1", features = ["mkl-static-lp64-iomp"] }
tracing = "0.1.40"
tracing-subscriber = { version = "0.3.18", features = ["env-filter"] }
futures = "0.3"
clap = { version = "4.5.1", features = ["derive", "wrap_help"] }
pyo3 = { version = "0.24.1", features = ["full", "extension-module", "either"] }
tokio = { version = "1.44.2", features = ["full", "rt-multi-thread"] }
once_cell = "1.19.0"
# All features but avif, avif increases the msrv dramatically
image = { version = "0.25.1", default-features = false, features = ['bmp', 'dds', 'exr', 'ff', 'gif', 'hdr', 'ico', 'jpeg', 'png', 'pnm', 'qoi', 'tga', 'tiff', 'webp']}
reqwest = { version = "0.12.4", default-features = false, features = ["blocking", "rustls-tls", "charset", "http2", "macos-system-configuration"] }
base64 = "0.22.1"
half = "2.4.0"
rayon = "1.1.0"
url = "2.5.2"
utoipa = "4.2"
data-url = "0.3.1"
float8 = "0.2.1"
regex = "1.10.6"
metal = { version = "0.27.0", features = ["mps"] }
safetensors = "0.4.5"
toml = "0.8.12"
hf-hub = { version = "0.4.1", default-features = false, features = ["ureq", "tokio", "rustls-tls"] }
itertools = "0.13.0"

[profile.release-with-debug]
inherits = "release"
debug = true

[profile.release]
lto = true
opt-level = 3

[profile.dev]
debug = true
opt-level = 3<|MERGE_RESOLUTION|>--- conflicted
+++ resolved
@@ -8,11 +8,8 @@
     "mistralrs-vision",
     "mistralrs-quant",
     "mistralrs-paged-attn",
-<<<<<<< HEAD
     "mistralrs-codex",
-=======
     "mistralrs-web-chat",
->>>>>>> ecbe8972
 ]
 resolver = "2"
 
