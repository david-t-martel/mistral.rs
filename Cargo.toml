[workspace]
members = [
    "mistralrs-server",
    "mistralrs-core",
    "mistralrs-pyo3",
    "mistralrs",
    "mistralrs-bench",
    "mistralrs-vision",
    "mistralrs-quant",
    "mistralrs-paged-attn",
]
resolver = "2"

[workspace.package]
version = "0.4.0"
edition = "2021"
description = "Fast and easy LLM serving."
homepage = "https://github.com/EricLBuehler/mistral.rs"
repository = "https://github.com/EricLBuehler/mistral.rs"
keywords = ["machine-learning"]
categories = ["science"]
license = "MIT"
rust-version = "1.82"

[workspace.dependencies]
anyhow = "1.0.80"
<<<<<<< HEAD
candle-core = { git = "https://github.com/EricLBuehler/candle.git", version = "0.8.0", rev = "294dcfdf" }
candle-nn = { git = "https://github.com/EricLBuehler/candle.git", version = "0.8.0", rev = "294dcfdf" }
=======
candle-core = { git = "https://github.com/EricLBuehler/candle.git", version = "0.8.0", rev = "2002e7a" }
candle-nn = { git = "https://github.com/EricLBuehler/candle.git", version = "0.8.0", rev = "2002e7a" }
>>>>>>> 27ca27f4
serde = "1.0.197"
serde_json = "1.0.114"
indexmap = { version = "2.2.5", features = ["serde"] }
either = { version = "1.10.0", features = ["serde"] }
accelerate-src = { version = "0.3.2" }
intel-mkl-src = { version = "0.8.1", features = ["mkl-static-lp64-iomp"] }
tracing = "0.1.40"
tracing-subscriber = { version = "0.3.18", features = ["env-filter"] }
futures = "0.3"
clap = { version = "4.5.1", features = ["derive", "wrap_help"] }
pyo3 = { version = "0.22.4", features = ["full", "extension-module", "either"] }
tokio = { version = "1.36.0", features = ["full", "rt-multi-thread"] }
once_cell = "1.19.0"
# All features but avif, avif increases the msrv dramatically
image = { version = "0.25.1", default-features = false, features = ['bmp', 'dds', 'exr', 'ff', 'gif', 'hdr', 'ico', 'jpeg', 'png', 'pnm', 'qoi', 'tga', 'tiff', 'webp']}
reqwest = { version = "0.12.4", features = ["blocking"] }
base64 = "0.22.1"
half = "2.4.0"
rayon = "1.1.0"
url = "2.5.2"
data-url = "0.3.1"
float8 = "0.1.3"
regex = "1.10.6"
metal = { version = "0.27.0", features = ["mps"] }
safetensors = "0.4.5"
toml = "0.8.12"<|MERGE_RESOLUTION|>--- conflicted
+++ resolved
@@ -24,13 +24,8 @@
 
 [workspace.dependencies]
 anyhow = "1.0.80"
-<<<<<<< HEAD
-candle-core = { git = "https://github.com/EricLBuehler/candle.git", version = "0.8.0", rev = "294dcfdf" }
-candle-nn = { git = "https://github.com/EricLBuehler/candle.git", version = "0.8.0", rev = "294dcfdf" }
-=======
 candle-core = { git = "https://github.com/EricLBuehler/candle.git", version = "0.8.0", rev = "2002e7a" }
 candle-nn = { git = "https://github.com/EricLBuehler/candle.git", version = "0.8.0", rev = "2002e7a" }
->>>>>>> 27ca27f4
 serde = "1.0.197"
 serde_json = "1.0.114"
 indexmap = { version = "2.2.5", features = ["serde"] }
