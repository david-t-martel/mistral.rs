[workspace]
members = [
    "mistralrs-server",
    "mistralrs-core",
    "mistralrs-pyo3",
    "mistralrs",
    "mistralrs-bench",
    "mistralrs-vision",
    "mistralrs-quant",
    "mistralrs-paged-attn",
]
resolver = "2"

[workspace.package]
version = "0.4.0"
edition = "2021"
description = "Fast and easy LLM serving."
homepage = "https://github.com/EricLBuehler/mistral.rs"
repository = "https://github.com/EricLBuehler/mistral.rs"
keywords = ["machine-learning"]
categories = ["science"]
license = "MIT"
rust-version = "1.82"

[workspace.dependencies]
anyhow = "1.0.80"
<<<<<<< HEAD
candle-core = { git = "https://github.com/EricLBuehler/candle.git", version = "0.8.0", rev = "a84b269" }
candle-nn = { git = "https://github.com/EricLBuehler/candle.git", version = "0.8.0", rev = "a84b269" }
=======
candle-core = { git = "https://github.com/EricLBuehler/candle.git", version = "0.8.0", rev = "fb5cc8c" }
candle-nn = { git = "https://github.com/EricLBuehler/candle.git", version = "0.8.0", rev = "fb5cc8c" }
>>>>>>> 875a940e
serde = "1.0.197"
serde_json = "1.0.114"
indexmap = { version = "2.2.5", features = ["serde"] }
either = { version = "1.10.0", features = ["serde"] }
accelerate-src = { version = "0.3.2" }
intel-mkl-src = { version = "0.8.1", features = ["mkl-static-lp64-iomp"] }
tracing = "0.1.40"
tracing-subscriber = { version = "0.3.18", features = ["env-filter"] }
futures = "0.3"
clap = { version = "4.5.1", features = ["derive", "wrap_help"] }
pyo3 = { version = "0.22.4", features = ["full", "extension-module", "either"] }
tokio = { version = "1.36.0", features = ["full", "rt-multi-thread"] }
once_cell = "1.19.0"
# All features but avif, avif increases the msrv dramatically
image = { version = "0.25.1", default-features = false, features = ['bmp', 'dds', 'exr', 'ff', 'gif', 'hdr', 'ico', 'jpeg', 'png', 'pnm', 'qoi', 'tga', 'tiff', 'webp']}
reqwest = { version = "0.12.4", default-features = false, features = ["blocking", "rustls-tls", "charset", "http2", "macos-system-configuration"] }
base64 = "0.22.1"
half = "2.4.0"
rayon = "1.1.0"
url = "2.5.2"
data-url = "0.3.1"
float8 = "0.1.3"
regex = "1.10.6"
metal = { version = "0.27.0", features = ["mps"] }
safetensors = "0.4.5"<|MERGE_RESOLUTION|>--- conflicted
+++ resolved
@@ -24,13 +24,8 @@
 
 [workspace.dependencies]
 anyhow = "1.0.80"
-<<<<<<< HEAD
-candle-core = { git = "https://github.com/EricLBuehler/candle.git", version = "0.8.0", rev = "a84b269" }
-candle-nn = { git = "https://github.com/EricLBuehler/candle.git", version = "0.8.0", rev = "a84b269" }
-=======
-candle-core = { git = "https://github.com/EricLBuehler/candle.git", version = "0.8.0", rev = "fb5cc8c" }
-candle-nn = { git = "https://github.com/EricLBuehler/candle.git", version = "0.8.0", rev = "fb5cc8c" }
->>>>>>> 875a940e
+candle-core = { git = "https://github.com/EricLBuehler/candle.git", version = "0.8.0", rev = "8b83017" }
+candle-nn = { git = "https://github.com/EricLBuehler/candle.git", version = "0.8.0", rev = "8b83017" }
 serde = "1.0.197"
 serde_json = "1.0.114"
 indexmap = { version = "2.2.5", features = ["serde"] }
