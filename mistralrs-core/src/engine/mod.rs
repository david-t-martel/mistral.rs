--- conflicted
+++ resolved
@@ -86,14 +86,6 @@
             }
             let run_start = Instant::now();
             let mut scheduled = self.scheduler.schedule();
-<<<<<<< HEAD
-=======
-            if let Ok(dtype) = self.isq_rx.try_recv() {
-                if let Err(e) = get_mut_arcmutex!(self.pipeline).re_isq_model(dtype) {
-                    warn!("ISQ requantization failed: {e:?}");
-                }
-            }
->>>>>>> be08557b
 
             if scheduled.completion.len() > 0 {
                 let current_completion_ids: Vec<usize> =
