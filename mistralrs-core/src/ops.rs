use candle_core::{
    backend::BackendStorage, CpuStorage, CustomOp1, CustomOp2, DType, Error, Layout, Result, Shape,
    Tensor, WithDType, D,
};

use std::{
    fmt::Display,
    ops::{BitAnd, BitOr, BitXor},
};

#[cfg(feature = "cuda")]
use crate::cuda::ffi;
#[cfg(feature = "cuda")]
use candle_core::cuda::{cudarc::driver::DevicePtr, CudaStorage, WrapErr};
#[cfg(feature = "cuda")]
use half::{bf16, f16};
#[cfg(feature = "cuda")]
use std::ffi::c_void;
pub enum BitWiseOpEnum {
    And,
    Or,
    Xor,
}

impl Display for BitWiseOpEnum {
    fn fmt(&self, f: &mut std::fmt::Formatter<'_>) -> std::fmt::Result {
        match self {
            BitWiseOpEnum::And => write!(f, "And"),
            BitWiseOpEnum::Or => write!(f, "Or"),
            BitWiseOpEnum::Xor => write!(f, "Xor"),
        }
    }
}

struct BitWise {
    pub op: BitWiseOpEnum,
}

impl BitWise {
    pub fn new(op: BitWiseOpEnum) -> Self {
        Self { op }
    }

    fn bitwise<T: WithDType + BitAnd<Output = T> + BitOr<Output = T> + BitXor<Output = T>>(
        &self,
        vs1: &[T],
        vs2: &[T],
    ) -> Vec<T> {
        let n = vs1.len();
        let mut result = Vec::with_capacity(n);
        for i in 0..n {
            let v1 = vs1[i];
            let v2 = vs2[i];
            let r = match self.op {
                BitWiseOpEnum::And => v1 & v2,
                BitWiseOpEnum::Or => v1 | v2,
                BitWiseOpEnum::Xor => v1 ^ v2,
            };
            result.push(r);
        }
        result
    }
}

impl CustomOp2 for BitWise {
    fn name(&self) -> &'static str {
        "bitwise"
    }

    fn cpu_fwd(
        &self,
        s1: &CpuStorage,
        l1: &Layout,
        s2: &CpuStorage,
        l2: &Layout,
    ) -> Result<(CpuStorage, Shape)> {
        if l1 != l2 {
            return Err(Error::ShapeMismatchBinaryOp {
                lhs: l1.shape().clone(),
                rhs: l2.shape().clone(),
                op: "bitwise",
            });
        }
        if s1.dtype() != s2.dtype() {
            return Err(Error::DTypeMismatchBinaryOp {
                lhs: s1.dtype(),
                rhs: s2.dtype(),
                op: "bitwise",
            });
        }
        match s1 {
            CpuStorage::U8(vs1) => {
                let vs2 = s2.as_slice::<u8>().unwrap();
                let result = self.bitwise(vs1, vs2);
                let result = CpuStorage::U8(result);
                Ok((result, l1.shape().clone()))
            }
            CpuStorage::U32(vs1) => {
                let vs2 = s2.as_slice::<u32>().unwrap();
                let result = self.bitwise(vs1, vs2);
                let result = CpuStorage::U32(result);
                Ok((result, l1.shape().clone()))
            }
            CpuStorage::I64(vs1) => {
                let vs2 = s2.as_slice::<i64>().unwrap();
                let result = self.bitwise(vs1, vs2);
                let result = CpuStorage::I64(result);
                Ok((result, l1.shape().clone()))
            }
            CpuStorage::I16(vs1) => {
                let vs2 = s2.as_slice::<i16>().unwrap();
                let result = self.bitwise(vs1, vs2);
                let result = CpuStorage::I16(result);
                Ok((result, l1.shape().clone()))
            }
            CpuStorage::I32(vs1) => {
                let vs2 = s2.as_slice::<i32>().unwrap();
                let result = self.bitwise(vs1, vs2);
                let result = CpuStorage::I32(result);
                Ok((result, l1.shape().clone()))
            }
            CpuStorage::I16(vs1) => {
                let vs2 = s2.as_slice::<i16>().unwrap();
                let result = self.bitwise(vs1, vs2);
                let result = CpuStorage::I16(result);
                Ok((result, l1.shape().clone()))
            }
            CpuStorage::BF16(_) => Err(Error::UnsupportedDTypeForOp(DType::BF16, "bitwise")),
            CpuStorage::F16(_) => Err(Error::UnsupportedDTypeForOp(DType::F16, "bitwise")),
            CpuStorage::F32(_) => Err(Error::UnsupportedDTypeForOp(DType::F32, "bitwise")),
            CpuStorage::F64(_) => Err(Error::UnsupportedDTypeForOp(DType::F64, "bitwise")),
        }
    }
    #[cfg(feature = "cuda")]
    fn cuda_fwd(
        &self,
        s1: &CudaStorage,
        l1: &Layout,
        s2: &CudaStorage,
        l2: &Layout,
    ) -> Result<(CudaStorage, Shape)> {
        if l1 != l2 {
            return Err(Error::ShapeMismatchBinaryOp {
                lhs: l1.shape().clone(),
                rhs: l2.shape().clone(),
                op: "bitwise",
            });
        }
        if s1.dtype() != s2.dtype() {
            return Err(Error::DTypeMismatchBinaryOp {
                lhs: s1.dtype(),
                rhs: s2.dtype(),
                op: "bitwise",
            });
        }
        let dev = s1.device().clone();
        let (d_in1_ptr, d_in2_ptr, elem_count) = match s1.dtype() {
            DType::U8 => {
                let d_in1_ptr = *s1.as_cuda_slice::<u8>()?.device_ptr() as *const c_void;
                let d_in2_ptr = *s2.as_cuda_slice::<u8>()?.device_ptr() as *const c_void;
                let elem_count = l1.shape().elem_count();
                (d_in1_ptr, d_in2_ptr, elem_count)
            }
            DType::U32 => {
                let d_in1_ptr = *s1.as_cuda_slice::<u32>()?.device_ptr() as *const c_void;
                let d_in2_ptr = *s2.as_cuda_slice::<u32>()?.device_ptr() as *const c_void;
                let elem_count = l1.shape().elem_count();
                (d_in1_ptr, d_in2_ptr, elem_count)
            }
            DType::I64 => {
                let d_in1_ptr = *s1.as_cuda_slice::<i64>()?.device_ptr() as *const c_void;
                let d_in2_ptr = *s2.as_cuda_slice::<i64>()?.device_ptr() as *const c_void;
                let elem_count = l1.shape().elem_count();
                (d_in1_ptr, d_in2_ptr, elem_count)
            }
            DType::I32 => {
                let d_in1_ptr = *s1.as_cuda_slice::<i32>()?.device_ptr() as *const c_void;
                let d_in2_ptr = *s2.as_cuda_slice::<i32>()?.device_ptr() as *const c_void;
                let elem_count = l1.shape().elem_count();
                (d_in1_ptr, d_in2_ptr, elem_count)
            }
            DType::I16 => {
                let d_in1_ptr = *s1.as_cuda_slice::<i16>()?.device_ptr() as *const c_void;
                let d_in2_ptr = *s2.as_cuda_slice::<i16>()?.device_ptr() as *const c_void;
                let elem_count = l1.shape().elem_count();
                (d_in1_ptr, d_in2_ptr, elem_count)
            }
            DType::BF16 => {
                return Err(Error::UnsupportedDTypeForOp(DType::BF16, "bitwise"));
            }
            DType::F16 => {
                return Err(Error::UnsupportedDTypeForOp(DType::F16, "bitwise"));
            }
            DType::F32 => {
                return Err(Error::UnsupportedDTypeForOp(DType::F32, "bitwise"));
            }
            DType::F64 => {
                return Err(Error::UnsupportedDTypeForOp(DType::F64, "bitwise"));
            }
        };
        let dst = match s1.dtype() {
            DType::U8 => {
                let d_out = unsafe { dev.alloc::<u8>(elem_count) }.w()?;
                let d_out_ptr = *d_out.device_ptr() as *mut c_void;
                unsafe {
                    match self.op {
                        BitWiseOpEnum::And => ffi::bitwise_and_u8(
                            d_in1_ptr,
                            d_in2_ptr,
                            d_out_ptr,
                            u32::try_from(elem_count)?,
                        ),
                        BitWiseOpEnum::Or => ffi::bitwise_or_u8(
                            d_in1_ptr,
                            d_in2_ptr,
                            d_out_ptr,
                            u32::try_from(elem_count)?,
                        ),
                        BitWiseOpEnum::Xor => ffi::bitwise_xor_u8(
                            d_in1_ptr,
                            d_in2_ptr,
                            d_out_ptr,
                            u32::try_from(elem_count)?,
                        ),
                    }
                };
                CudaStorage::wrap_cuda_slice(d_out, dev)
            }
            DType::U32 => {
                let d_out = unsafe { dev.alloc::<u32>(elem_count) }.w()?;
                let d_out_ptr = *d_out.device_ptr() as *mut c_void;
                unsafe {
                    match self.op {
                        BitWiseOpEnum::And => ffi::bitwise_and_u32(
                            d_in1_ptr,
                            d_in2_ptr,
                            d_out_ptr,
                            u32::try_from(elem_count)?,
                        ),
                        BitWiseOpEnum::Or => ffi::bitwise_or_u32(
                            d_in1_ptr,
                            d_in2_ptr,
                            d_out_ptr,
                            u32::try_from(elem_count)?,
                        ),
                        BitWiseOpEnum::Xor => ffi::bitwise_xor_u32(
                            d_in1_ptr,
                            d_in2_ptr,
                            d_out_ptr,
                            u32::try_from(elem_count)?,
                        ),
                    }
                };
                CudaStorage::wrap_cuda_slice(d_out, dev)
            }
            DType::I64 => {
                let d_out = unsafe { dev.alloc::<i64>(elem_count) }.w()?;
                let d_out_ptr = *d_out.device_ptr() as *mut c_void;
                unsafe {
                    match self.op {
                        BitWiseOpEnum::And => ffi::bitwise_and_i64(
                            d_in1_ptr,
                            d_in2_ptr,
                            d_out_ptr,
                            u32::try_from(elem_count)?,
                        ),
                        BitWiseOpEnum::Or => ffi::bitwise_or_i64(
                            d_in1_ptr,
                            d_in2_ptr,
                            d_out_ptr,
                            u32::try_from(elem_count)?,
                        ),
                        BitWiseOpEnum::Xor => ffi::bitwise_xor_i64(
                            d_in1_ptr,
                            d_in2_ptr,
                            d_out_ptr,
                            u32::try_from(elem_count)?,
                        ),
                    }
                };
                CudaStorage::wrap_cuda_slice(d_out, dev)
            }
            DType::I32 => {
                let d_out = unsafe { dev.alloc::<i32>(elem_count) }.w()?;
                let d_out_ptr = *d_out.device_ptr() as *mut c_void;
                unsafe {
                    match self.op {
                        BitWiseOpEnum::And => ffi::bitwise_and_i32(
                            d_in1_ptr,
                            d_in2_ptr,
                            d_out_ptr,
                            u32::try_from(elem_count)?,
                        ),
                        BitWiseOpEnum::Or => ffi::bitwise_or_i32(
                            d_in1_ptr,
                            d_in2_ptr,
                            d_out_ptr,
                            u32::try_from(elem_count)?,
                        ),
                        BitWiseOpEnum::Xor => ffi::bitwise_xor_i32(
                            d_in1_ptr,
                            d_in2_ptr,
                            d_out_ptr,
                            u32::try_from(elem_count)?,
                        ),
                    }
                };
                CudaStorage::wrap_cuda_slice(d_out, dev)
            }
            _ => unreachable!(),
        };
        Ok((dst, l1.shape().clone()))
    }
}

#[allow(dead_code)]
pub trait BitWiseOp {
    fn bitwise_and(&self, rhs: &Tensor) -> Result<Tensor>;
    fn bitwise_or(&self, rhs: &Tensor) -> Result<Tensor>;
    fn bitwise_xor(&self, rhs: &Tensor) -> Result<Tensor>;
}

impl BitWiseOp for Tensor {
    #[cfg(feature = "metal")]
    fn bitwise_and(&self, rhs: &Tensor) -> Result<Tensor> {
        let original_device = rhs.device();
        self.to_device(&candle_core::Device::Cpu)?
            .apply_op2_no_bwd(
                &rhs.to_device(&candle_core::Device::Cpu)?,
                &BitWise::new(BitWiseOpEnum::And),
            )?
            .to_device(original_device)
    }
    #[cfg(not(feature = "metal"))]
    fn bitwise_and(&self, rhs: &Tensor) -> Result<Tensor> {
        self.apply_op2_no_bwd(rhs, &BitWise::new(BitWiseOpEnum::And))
    }

    #[cfg(feature = "metal")]
    fn bitwise_or(&self, rhs: &Tensor) -> Result<Tensor> {
        let original_device = rhs.device();
        self.to_device(&candle_core::Device::Cpu)?
            .apply_op2_no_bwd(
                &rhs.to_device(&candle_core::Device::Cpu)?,
                &BitWise::new(BitWiseOpEnum::Or),
            )?
            .to_device(original_device)
    }
    #[cfg(not(feature = "metal"))]
    fn bitwise_or(&self, rhs: &Tensor) -> Result<Tensor> {
        self.apply_op2_no_bwd(rhs, &BitWise::new(BitWiseOpEnum::Or))
    }

    #[cfg(feature = "metal")]
    fn bitwise_xor(&self, rhs: &Tensor) -> Result<Tensor> {
        let original_device = rhs.device();
        self.to_device(&candle_core::Device::Cpu)?
            .apply_op2_no_bwd(
                &rhs.to_device(&candle_core::Device::Cpu)?,
                &BitWise::new(BitWiseOpEnum::Xor),
            )?
            .to_device(original_device)
    }
    #[cfg(not(feature = "metal"))]
    fn bitwise_xor(&self, rhs: &Tensor) -> Result<Tensor> {
        self.apply_op2_no_bwd(rhs, &BitWise::new(BitWiseOpEnum::Xor))
    }
}

struct NonZero {}
impl NonZero {
    // Sequential version

    fn nonzero<T: WithDType>(&self, vs: &[T], layout: &Layout) -> Vec<u32> {
        let n = layout.dims().len();
        let mut result = Vec::new();
        let mut indices = vec![0u32; n];
        for (i, v) in vs.iter().enumerate() {
            if !v.is_zero() {
                let mut idx = i;
                for (dim_index, dim) in layout.dims().iter().enumerate().rev() {
                    let d = idx % dim;
                    indices[dim_index] = u32::try_from(d).unwrap();
                    idx /= dim;
                }
                result.extend_from_slice(&indices);
            }
        }
        result
    }
}

#[cfg(feature = "cuda")]
fn count_nonzero_cuda(dtype: candle_core::DType, d_in: *const c_void, n: u32) -> u32 {
    unsafe {
        match dtype {
            candle_core::DType::U8 => ffi::count_nonzero_u8(d_in, n),
            candle_core::DType::U32 => ffi::count_nonzero_u32(d_in, n),
            candle_core::DType::I64 => ffi::count_nonzero_i64(d_in, n),
            candle_core::DType::I16 => ffi::count_nonzero_i16(d_in, n),
            candle_core::DType::I32 => ffi::count_nonzero_i32(d_in, n),
            candle_core::DType::I16 => ffi::count_nonzero_i16(d_in, n),
            candle_core::DType::BF16 => ffi::count_nonzero_bf16(d_in, n),
            candle_core::DType::F16 => ffi::count_nonzero_f16(d_in, n),
            candle_core::DType::F32 => ffi::count_nonzero_f32(d_in, n),
            candle_core::DType::F64 => ffi::count_nonzero_f64(d_in, n),
        }
    }
}

#[cfg(feature = "cuda")]
fn nonzero_cuda(
    dtype: candle_core::DType,
    d_in: *const c_void,
    n: u32,
    num_nonzero: u32,
    dims: *const c_void,
    num_dims: u32,
    d_out: *mut c_void,
) {
    unsafe {
        match dtype {
            candle_core::DType::U8 => ffi::nonzero_u8(d_in, n, num_nonzero, dims, num_dims, d_out),
            candle_core::DType::U32 => {
                ffi::nonzero_u32(d_in, n, num_nonzero, dims, num_dims, d_out)
            }
            candle_core::DType::I64 => {
                ffi::nonzero_i64(d_in, n, num_nonzero, dims, num_dims, d_out)
            }
            candle_core::DType::I32 => {
                ffi::nonzero_i64(d_in, n, num_nonzero, dims, num_dims, d_out)
            }
            candle_core::DType::I16 => {
<<<<<<< HEAD
                ffi::nonzero_i64(d_in, n, num_nonzero, dims, num_dims, d_out)
=======
                ffi::nonzero_i16(d_in, n, num_nonzero, dims, num_dims, d_out)
>>>>>>> 1eb9cae2
            }
            candle_core::DType::BF16 => {
                ffi::nonzero_bf16(d_in, n, num_nonzero, dims, num_dims, d_out)
            }
            candle_core::DType::F16 => {
                ffi::nonzero_f16(d_in, n, num_nonzero, dims, num_dims, d_out)
            }
            candle_core::DType::F32 => {
                ffi::nonzero_f32(d_in, n, num_nonzero, dims, num_dims, d_out)
            }
            candle_core::DType::F64 => {
                ffi::nonzero_f64(d_in, n, num_nonzero, dims, num_dims, d_out)
            }
        }
    }
}

impl CustomOp1 for NonZero {
    fn name(&self) -> &'static str {
        "nonzero"
    }

    fn cpu_fwd(&self, storage: &CpuStorage, layout: &Layout) -> Result<(CpuStorage, Shape)> {
        if !layout.is_contiguous() {
            return Err(Error::RequiresContiguous { op: "nonzero" });
        }
        let result = match storage {
            candle_core::CpuStorage::U8(vs) => self.nonzero(vs, layout),
            candle_core::CpuStorage::U32(vs) => self.nonzero(vs, layout),
            candle_core::CpuStorage::I16(vs) => self.nonzero(vs, layout),
            candle_core::CpuStorage::I32(vs) => self.nonzero(vs, layout),
            candle_core::CpuStorage::I64(vs) => self.nonzero(vs, layout),
            candle_core::CpuStorage::BF16(vs) => self.nonzero(vs, layout),
            candle_core::CpuStorage::F16(vs) => self.nonzero(vs, layout),
            candle_core::CpuStorage::F32(vs) => self.nonzero(vs, layout),
            candle_core::CpuStorage::F64(vs) => self.nonzero(vs, layout),
        };
        let index_len = layout.dims().len();
        let result_len = result.len() / index_len;
        let result = CpuStorage::U32(result);
        let shape = Shape::from_dims(&[result_len, index_len]);
        Ok((result, shape))
    }
    #[cfg(feature = "cuda")]
    fn cuda_fwd(
        &self,
        storage: &candle_core::CudaStorage,
        layout: &Layout,
    ) -> Result<(candle_core::CudaStorage, Shape)> {
        if !layout.is_contiguous() {
            return Err(candle_core::Error::RequiresContiguous { op: "nonzero" });
        }
        let dev = storage.device().clone();
        let d_in = match storage.dtype() {
            candle_core::DType::U8 => *storage.as_cuda_slice::<u8>()?.device_ptr(),
            candle_core::DType::U32 => *storage.as_cuda_slice::<u32>()?.device_ptr(),
            candle_core::DType::I16 => *storage.as_cuda_slice::<i16>()?.device_ptr(),
            candle_core::DType::I32 => *storage.as_cuda_slice::<i32>()?.device_ptr(),
            candle_core::DType::I16 => *storage.as_cuda_slice::<i16>()?.device_ptr(),
            candle_core::DType::I64 => *storage.as_cuda_slice::<i64>()?.device_ptr(),
            candle_core::DType::BF16 => *storage.as_cuda_slice::<bf16>()?.device_ptr(),
            candle_core::DType::F16 => *storage.as_cuda_slice::<f16>()?.device_ptr(),
            candle_core::DType::F32 => *storage.as_cuda_slice::<f32>()?.device_ptr(),
            candle_core::DType::F64 => *storage.as_cuda_slice::<f64>()?.device_ptr(),
        } as *const c_void;
        let n = layout.shape().elem_count();
        let num_nonzero = count_nonzero_cuda(storage.dtype(), d_in, u32::try_from(n)?);
        let d_out = unsafe { dev.alloc::<u32>(num_nonzero as usize * layout.dims().len()) }
            .map_err(|_| Error::Msg("Failed to allocate memory for nonzero result".to_string()))?;
        let d_out_ptr = *d_out.device_ptr() as *mut c_void;
        let dims = layout
            .dims()
            .iter()
            .map(|&x| u32::try_from(x).unwrap())
            .collect::<Vec<u32>>();
        let d_dims = dev
            .htod_copy(dims)
            .map_err(|_| Error::Msg("Failed to copy dims to device".to_string()))?;
        let d_dims_ptr = *d_dims.device_ptr() as *const c_void;
        nonzero_cuda(
            storage.dtype(),
            d_in,
            u32::try_from(n)?,
            num_nonzero,
            d_dims_ptr,
            u32::try_from(layout.dims().len())?,
            d_out_ptr,
        );
        let shape = Shape::from_dims(&[num_nonzero as usize, layout.dims().len()]);
        let dst = candle_core::CudaStorage::wrap_cuda_slice(d_out, dev);
        Ok((dst, shape))
    }
}

pub trait NonZeroOp {
    fn nonzero(&self) -> Result<Tensor>;
}

impl NonZeroOp for Tensor {
    #[cfg(feature = "metal")]
    fn nonzero(&self) -> Result<Tensor> {
        if !self.is_contiguous() {
            return Err(candle_core::Error::RequiresContiguous { op: "nonzero" });
        }
        let original_device = self.device();
        self.to_device(&candle_core::Device::Cpu)?
            .apply_op1_no_bwd(&NonZero {})?
            .to_device(original_device)
    }
    #[cfg(not(feature = "metal"))]
    fn nonzero(&self) -> Result<Tensor> {
        if !self.is_contiguous() {
            return Err(candle_core::Error::RequiresContiguous { op: "nonzero" });
        }
        self.apply_op1_no_bwd(&NonZero {})
    }
}

#[allow(dead_code)]
pub struct TopKOutput {
    pub values: Tensor,
    pub indices: Tensor,
}

pub trait TopKLastDimOp {
    /// Topk in the last dim. `values` retains a gradient but `indices` has none w.r.t self.
    /// This expects a contiguous tensor.
    fn topk(&self, topk: usize) -> Result<TopKOutput>;
}

impl TopKLastDimOp for Tensor {
    fn topk(&self, topk: usize) -> Result<TopKOutput> {
        // Sorted descending
        let sorted_indices = self.arg_sort_last_dim(false)?;
        let topk_indices = sorted_indices.narrow(D::Minus1, 0, topk)?.contiguous()?;
        Ok(TopKOutput {
            values: self.gather(&topk_indices, D::Minus1)?,
            indices: topk_indices,
        })
    }
}

mod tests {
    #[test]
    fn test_topk() {
        use crate::ops::{TopKLastDimOp, TopKOutput};
        use candle_core::Tensor;
        let device = candle_core::Device::Cpu;
        //  [[1, 3, 5],
        //   [2, 4, 6]]
        let x = Tensor::arange(1f32, 7f32, &device)
            .unwrap()
            .reshape((3, 2))
            .unwrap()
            .t()
            .unwrap()
            .contiguous()
            .unwrap();
        let TopKOutput { values, indices } = x.topk(2).unwrap();
        assert_eq!(
            x.to_vec2::<f32>().unwrap(),
            vec![vec![1f32, 3f32, 5f32], vec![2f32, 4f32, 6f32]]
        );
        assert_eq!(
            values.to_vec2::<f32>().unwrap(),
            vec![vec![5f32, 3f32], vec![6f32, 4f32]]
        );
        assert_eq!(
            indices.to_vec2::<u32>().unwrap(),
            vec![vec![2u32, 1u32], vec![2u32, 1u32]]
        );
    }

    #[test]
    fn test_nonzero_cpu() {
        use crate::ops::NonZeroOp;
        use candle_core::Tensor;
        let device = candle_core::Device::Cpu;
        let a = Tensor::from_vec(
            vec![1f32, 0.0, 2.0, 0.0, 3.0, 0.0, 4.0, 0.0],
            &[2, 4],
            &device,
        )
        .unwrap();
        let b = a.nonzero().unwrap().to_vec2::<u32>().unwrap();
        assert_eq!(b, [[0, 0], [0, 2], [1, 0], [1, 2]]);
    }

    #[cfg(feature = "cuda")]
    #[test]
    fn test_nonzero_cuda() {
        use crate::ops::NonZeroOp;
        use candle_core::Tensor;
        let device = candle_core::Device::new_cuda(0).unwrap();
        let a = Tensor::from_vec(
            vec![1f32, 0.0, 2.0, 0.0, 3.0, 0.0, 4.0, 0.0],
            &[2, 4],
            &device,
        )
        .unwrap();
        let b = a.nonzero().unwrap().to_vec2::<u32>().unwrap();
        assert_eq!(b, [[0, 0], [0, 2], [1, 0], [1, 2]]);
    }

    #[test]
    fn test_bitwise_and_cpu() {
        use crate::ops::BitWiseOp;
        use candle_core::Tensor;
        let device = candle_core::Device::Cpu;
        let a =
            Tensor::from_vec(vec![1i64, 2, 3, -1, -1, -1, -1, 4, 5, 7], (5, 2), &device).unwrap();
        let b =
            Tensor::from_vec(vec![-1i64, 2, 3, -1, 1, -1, -1, 4, 5, 7], (5, 2), &device).unwrap();
        let c = a.bitwise_and(&b).unwrap().to_vec2::<i64>().unwrap();
        assert_eq!(c, [[1, 2], [3, -1], [1, -1], [-1, 4], [5, 7]]);
    }

    #[cfg(feature = "cuda")]
    #[test]
    fn test_bitwise_and_cuda() {
        use crate::ops::BitWiseOp;
        use candle_core::Tensor;
        let device = candle_core::Device::new_cuda(0).unwrap();
        let a =
            Tensor::from_vec(vec![1i64, 2, 3, -1, -1, -1, -1, 4, 5, 7], (5, 2), &device).unwrap();
        let b =
            Tensor::from_vec(vec![-1i64, 2, 3, -1, 1, -1, -1, 4, 0, 7], (5, 2), &device).unwrap();
        let c = a.bitwise_and(&b).unwrap().to_vec2::<i64>().unwrap();
        assert_eq!(c, [[1, 2], [3, -1], [1, -1], [-1, 4], [0, 7]]);
    }

    #[test]
    fn test_bitwise_or_cpu() {
        use crate::ops::BitWiseOp;
        use candle_core::Tensor;
        let device = candle_core::Device::Cpu;
        let a =
            Tensor::from_vec(vec![1i64, 2, 3, -1, -1, -1, -1, 4, 5, 7], (5, 2), &device).unwrap();
        let b = Tensor::from_vec(vec![-1i64, 0, 0, 0, 0, 0, 0, 0, 0, 8], (5, 2), &device).unwrap();
        let c = a.bitwise_or(&b).unwrap().to_vec2::<i64>().unwrap();
        assert_eq!(c, [[-1, 2], [3, -1], [-1, -1], [-1, 4], [5, 15]]);
    }

    #[cfg(feature = "cuda")]
    #[test]
    fn test_bitwise_or_cuda() {
        use crate::ops::BitWiseOp;
        use candle_core::Tensor;
        let device = candle_core::Device::new_cuda(0).unwrap();
        let a =
            Tensor::from_vec(vec![1i64, 2, 3, -1, -1, -1, -1, 4, 5, 7], (5, 2), &device).unwrap();
        let b = Tensor::from_vec(vec![-1i64, 0, 0, 0, 0, 0, 0, 0, 0, 8], (5, 2), &device).unwrap();
        let c = a.bitwise_or(&b).unwrap().to_vec2::<i64>().unwrap();
        assert_eq!(c, [[-1, 2], [3, -1], [-1, -1], [-1, 4], [5, 15]]);
    }

    #[test]
    fn test_bitwise_xor_cpu() {
        use crate::ops::BitWiseOp;
        use candle_core::Tensor;
        let device = candle_core::Device::Cpu;
        let a =
            Tensor::from_vec(vec![1i64, 2, 3, -1, -1, -1, -1, 4, 5, 7], (5, 2), &device).unwrap();
        let b = Tensor::from_vec(vec![-1i64, 0, 0, 0, 0, 0, 0, 0, 0, 8], (5, 2), &device).unwrap();
        let c = a.bitwise_xor(&b).unwrap().to_vec2::<i64>().unwrap();
        assert_eq!(c, [[-2, 2], [3, -1], [-1, -1], [-1, 4], [5, 15]]);
    }

    #[cfg(feature = "cuda")]
    #[test]
    fn test_bitwise_xor_cuda() {
        use crate::ops::BitWiseOp;
        use candle_core::Tensor;
        let device = candle_core::Device::new_cuda(0).unwrap();
        let a =
            Tensor::from_vec(vec![1i64, 2, 3, -1, -1, -1, -1, 4, 5, 7], (5, 2), &device).unwrap();
        let b = Tensor::from_vec(vec![-1i64, 0, 0, 0, 0, 0, 0, 0, 0, 8], (5, 2), &device).unwrap();
        let c = a.bitwise_xor(&b).unwrap().to_vec2::<i64>().unwrap();
        assert_eq!(c, [[-2, 2], [3, -1], [-1, -1], [-1, 4], [5, 15]]);
    }

    #[test]
    fn test_nonzero_and() {
        use crate::ops::{BitWiseOp, NonZeroOp};
        use candle_core::{Device, Tensor};

        let input1 = Tensor::from_vec(
            vec![1i64, 2, 3, -1, -1, -1, -1, 4, 5, 7],
            (10,),
            &Device::Cpu,
        )
        .unwrap();
        let input2 = Tensor::from_vec(
            vec![-1i64, 2, 3, -1, 1, -1, -1, 4, 5, 7],
            (10,),
            &Device::Cpu,
        )
        .unwrap();
        let input = Tensor::stack(&[input1, input2], 0).unwrap();

        let lt = input.lt(0.0).unwrap();
        let gt = input.gt(-10.0).unwrap();
        let res = lt
            .bitwise_and(&gt)
            .unwrap()
            .nonzero()
            .unwrap()
            .to_vec2::<u32>()
            .unwrap();

        assert_eq!(
            res,
            [
                [0, 3],
                [0, 4],
                [0, 5],
                [0, 6],
                [1, 0],
                [1, 3],
                [1, 5],
                [1, 6]
            ]
        );
    }

    #[cfg(feature = "cuda")]
    #[test]
    fn nonzero_and_cuda() {
        use crate::ops::{BitWiseOp, NonZeroOp};
        use candle_core::{Device, Tensor};

        let device = Device::new_cuda(0).unwrap();
        let input1 =
            Tensor::from_vec(vec![1i64, 2, 3, -1, -1, -1, -1, 4, 5, 7], (10,), &device).unwrap();
        let input2 =
            Tensor::from_vec(vec![-1i64, 2, 3, -1, 1, -1, -1, 4, 5, 7], (10,), &device).unwrap();
        let input = Tensor::stack(&[input1, input2], 0).unwrap();

        let lt = input.lt(0.0).unwrap();
        let gt = input.gt(-10.0).unwrap();
        let res = lt
            .bitwise_and(&gt)
            .unwrap()
            .nonzero()
            .unwrap()
            .to_vec2::<u32>()
            .unwrap();

        assert_eq!(
            res,
            [
                [0, 3],
                [0, 4],
                [0, 5],
                [0, 6],
                [1, 0],
                [1, 3],
                [1, 5],
                [1, 6]
            ]
        );
    }
}<|MERGE_RESOLUTION|>--- conflicted
+++ resolved
@@ -431,11 +431,7 @@
                 ffi::nonzero_i64(d_in, n, num_nonzero, dims, num_dims, d_out)
             }
             candle_core::DType::I16 => {
-<<<<<<< HEAD
-                ffi::nonzero_i64(d_in, n, num_nonzero, dims, num_dims, d_out)
-=======
                 ffi::nonzero_i16(d_in, n, num_nonzero, dims, num_dims, d_out)
->>>>>>> 1eb9cae2
             }
             candle_core::DType::BF16 => {
                 ffi::nonzero_bf16(d_in, n, num_nonzero, dims, num_dims, d_out)
