[package]
name = "mistralrs-core"
readme = "README.md"
authors = ["Eric Buehler"]
version.workspace = true
edition.workspace = true
description.workspace = true
repository.workspace = true
keywords.workspace = true
categories.workspace = true
license.workspace = true
homepage.workspace = true

[dependencies]
anyhow.workspace = true
candle-core.workspace = true
candle-nn.workspace = true
serde.workspace = true
serde_json.workspace = true
<<<<<<< HEAD
candle-flash-attn = { git = "https://github.com/EricLBuehler/candle.git", version = "0.8.0", rev = "a84b269", optional = true }
=======
candle-flash-attn = { git = "https://github.com/EricLBuehler/candle.git", version = "0.8.0", rev = "fb5cc8c", optional = true }
>>>>>>> 875a940e
dirs = "5.0.1"
hf-hub = { version = "0.4.1", default-features = false, features = ["ureq", "tokio", "rustls-tls"] }
thiserror = "1.0.57"
tokenizers = { version = "0.21.0", default-features = false }
tqdm = "0.7.0"
chrono = "0.4.34"
minijinja = { version = "2.0.2", features = ["builtins", "json"] }
minijinja-contrib = { version = "2.0.2", features = ["pycompat"] }
either.workspace = true
indexmap.workspace = true
half.workspace = true
accelerate-src = { workspace = true, optional = true }
intel-mkl-src = { workspace = true, optional = true }
tracing.workspace = true
rand = "0.8.5"
regex-automata = { version = "0.4.6", features = ["meta"] }
rustc-hash = "2.0.0"
vob = "3.0.3"
cfgrammar = "0.13.3"
lrtable = "0.13.3"
galil-seiferas = "0.1.5"
clap.workspace = true
radix_trie = "0.2.1"
bytemuck = "1.15.0"
rayon.workspace = true
tokio.workspace = true
tokio-rayon = "2.1.0"
rand_isaac = "0.3.0"
futures.workspace = true
pyo3 = { workspace = true, optional = true }
indicatif = { version = "0.17.8", features = ["rayon"] }
async-trait = "0.1.80"
once_cell.workspace = true
toml = "0.8.12"
strum = { version = "0.26", features = ["derive"] }
image.workspace = true
derive_more = { version = "0.99.17", default-features = false, features = [
    "from",
] }
akin = "0.4.0"
variantly = "0.4.0"
tracing-subscriber.workspace = true
derive-new = "0.7.0"
itertools = "0.13.0"
sysinfo = "0.30.12"
mistralrs-vision = { version = "0.4.0", path = "../mistralrs-vision" }
csv = "1.3.0"
reqwest.workspace = true
base64.workspace = true
bytemuck_derive = "1.7.0"
mistralrs-paged-attn = { version = "0.4.0", path = "../mistralrs-paged-attn", optional = true }
mistralrs-quant = { version = "0.4.0", path = "../mistralrs-quant" }
uuid = { version = "1.10.0", features = ["v4"] }
schemars = "0.8.21"
serde_yaml = "0.9.34"
regex.workspace = true
serde_plain = "1.0.2"
as-any = "0.3.1"
float8.workspace = true
llguidance = { git = "https://github.com/EricLBuehler/llguidance", rev = "13483c1", default-features = false, features = ["lark"] }
toktrie_hf_tokenizers = { git = "https://github.com/EricLBuehler/llguidance", rev = "13483c1" }
objc = { version = "0.2.7", optional = true }
metal = { workspace = true, optional = true }
<<<<<<< HEAD
yoke = "0.7.5"
memmap2 = "0.9.5"
candle-flash-attn-v3 = { git = "https://github.com/EricLBuehler/candle.git", version = "0.8.0", rev = "a84b269", optional = true }
=======
candle-flash-attn-v3 = { git = "https://github.com/EricLBuehler/candle.git", version = "0.8.0", rev = "fb5cc8c", optional = true }
safetensors.workspace = true
>>>>>>> 875a940e

[features]
pyo3_macros = ["pyo3"]
cuda = [
    "candle-core/cuda",
    "candle-core/nccl",
    "candle-nn/cuda",
    "dep:bindgen_cuda",
    "mistralrs-quant/cuda",
    "dep:mistralrs-paged-attn",
    "mistralrs-paged-attn/cuda",
    "float8/cuda",
]
cudnn = ["candle-core/cudnn"]
metal = [
    "candle-core/metal",
    "candle-nn/metal",
    "mistralrs-quant/metal",
    "dep:objc",
    "dep:mistralrs-paged-attn",
    "mistralrs-paged-attn/metal",
    "dep:metal"
]
flash-attn = ["cuda", "dep:candle-flash-attn"]
flash-attn-v3 = ["cuda", "dep:candle-flash-attn-v3"]
accelerate = ["candle-core/accelerate", "candle-nn/accelerate", "mistralrs-quant/accelerate"]
mkl = ["candle-core/mkl", "candle-nn/mkl"]

[build-dependencies]
bindgen_cuda = { version = "0.1.5", optional = true }<|MERGE_RESOLUTION|>--- conflicted
+++ resolved
@@ -17,11 +17,7 @@
 candle-nn.workspace = true
 serde.workspace = true
 serde_json.workspace = true
-<<<<<<< HEAD
-candle-flash-attn = { git = "https://github.com/EricLBuehler/candle.git", version = "0.8.0", rev = "a84b269", optional = true }
-=======
-candle-flash-attn = { git = "https://github.com/EricLBuehler/candle.git", version = "0.8.0", rev = "fb5cc8c", optional = true }
->>>>>>> 875a940e
+candle-flash-attn = { git = "https://github.com/EricLBuehler/candle.git", version = "0.8.0", rev = "8b83017", optional = true }
 dirs = "5.0.1"
 hf-hub = { version = "0.4.1", default-features = false, features = ["ureq", "tokio", "rustls-tls"] }
 thiserror = "1.0.57"
@@ -85,14 +81,10 @@
 toktrie_hf_tokenizers = { git = "https://github.com/EricLBuehler/llguidance", rev = "13483c1" }
 objc = { version = "0.2.7", optional = true }
 metal = { workspace = true, optional = true }
-<<<<<<< HEAD
 yoke = "0.7.5"
 memmap2 = "0.9.5"
-candle-flash-attn-v3 = { git = "https://github.com/EricLBuehler/candle.git", version = "0.8.0", rev = "a84b269", optional = true }
-=======
-candle-flash-attn-v3 = { git = "https://github.com/EricLBuehler/candle.git", version = "0.8.0", rev = "fb5cc8c", optional = true }
+candle-flash-attn-v3 = { git = "https://github.com/EricLBuehler/candle.git", version = "0.8.0", rev = "6a06b89", optional = true }
 safetensors.workspace = true
->>>>>>> 875a940e
 
 [features]
 pyo3_macros = ["pyo3"]
